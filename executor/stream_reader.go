--- conflicted
+++ resolved
@@ -14,32 +14,16 @@
 package executor
 
 import (
-<<<<<<< HEAD
-	//"time"
-
-	"time"
-=======
 	gojson "encoding/json"
 	"strconv"
 	"strings"
->>>>>>> edabda95
 
 	"github.com/cznic/mathutil"
 	"github.com/pingcap/errors"
-<<<<<<< HEAD
-	"github.com/pingcap/parser/mysql"
-	"github.com/pingcap/tidb/types"
-
-	//"github.com/pingcap/parser/model"
-	//plannercore "github.com/pingcap/tidb/planner/core"
-	//"github.com/pingcap/tidb/statistics"
-	//"github.com/pingcap/tidb/table"
-=======
 	"github.com/pingcap/parser/model"
 	"github.com/pingcap/tidb/sessionctx/variable"
 	"github.com/pingcap/tidb/types"
 	"github.com/pingcap/tidb/types/json"
->>>>>>> edabda95
 	"github.com/pingcap/tidb/util/chunk"
 	"github.com/pingcap/tidb/util/mock"
 	// log "github.com/sirupsen/logrus"
@@ -65,32 +49,6 @@
 	variableName string
 }
 
-<<<<<<< HEAD
-	/*
-	table           table.Table
-	physicalTableID int64
-	keepOrder       bool
-	desc            bool
-	ranges          []*ranger.Range
-	dagPB           *tipb.DAGRequest
-	// columns are only required by union scan.
-	columns []*model.ColumnInfo
-
-	// resultHandler handles the order of the result. Since (MAXInt64, MAXUint64] stores before [0, MaxInt64] physically
-	// for unsigned int.
-	resultHandler *tableResultHandler
-	streaming     bool
-	feedback      *statistics.QueryFeedback
-
-	// corColInFilter tells whether there's correlated column in filter.
-	corColInFilter bool
-	// corColInAccess tells whether there's correlated column in access conditions.
-	corColInAccess bool
-	plans          []plannercore.PhysicalPlan
-	*/
-	rowCnt		  int
-	t            types.Time
-=======
 func (e *StreamReaderExecutor) setVariableName(tp string) {
 	if tp == "kafka" {
 		e.variableName = variable.TiDBKafkaStreamTablePos
@@ -101,14 +59,10 @@
 	} else if tp == "demo" {
 		e.variableName = variable.TiDBStreamTableDemoPos
 	}
->>>>>>> edabda95
 }
 
 // Open initialzes necessary variables for using this executor.
 func (e *StreamReaderExecutor) Open(ctx context.Context) error {
-<<<<<<< HEAD
-	e.t = types.CurrentTime(mysql.TypeTimestamp)
-=======
 	tp, ok := e.Table.StreamProperties["type"]
 	if !ok {
 		return errors.New("Cannot find stream table type")
@@ -133,34 +87,10 @@
 		}
 	}
 
->>>>>>> edabda95
 	return nil
 }
 
 // Next fills data into the chunk passed by its caller.
-<<<<<<< HEAD
-func (e *StreamReaderExecutor) Next(ctx context.Context, chk *chunk.Chunk) (err error) {
-	chk.Reset()
-	for {
-		if e.rowCnt < 20 && chk.NumRows() < e.ctx.GetSessionVars().MaxChunkSize {
-			t := e.t
-			tt := types.Time{
-				Time: types.FromDate(t.Time.Year(), t.Time.Month(), t.Time.Day(), t.Time.Hour(), t.Time.Minute(), t.Time.Second(), t.Time.Microsecond()),
-				Type: mysql.TypeTimestamp,
-				Fsp:  types.DefaultFsp,
-			}
-			tt, err = tt.Add(e.ctx.GetSessionVars().StmtCtx, types.Duration{Duration:  time.Duration(e.rowCnt) * time.Second})
-			if err != nil {
-				return err
-			}
-			chk.AppendInt64(0, int64(e.rowCnt % 3))
-			chk.AppendTime(1, tt)
-			//time.Sleep(1 * time.Second)
-			//time.Sleep(100 * time.Millisecond)
-			e.rowCnt += 1
-		} else {
-			break
-=======
 func (e *StreamReaderExecutor) Next(ctx context.Context, chk *chunk.Chunk) error {
 	value, err := e.ctx.GetSessionVars().GlobalVarsAccessor.GetGlobalSysVar(e.variableName)
 	if err != nil {
@@ -177,7 +107,6 @@
 		err = e.fetchAll(e.pos)
 		if err != nil {
 			return errors.Trace(err)
->>>>>>> edabda95
 		}
 		iter := chunk.NewIterator4Chunk(e.result)
 		for colIdx := 0; colIdx < e.Schema().Len(); colIdx++ {
