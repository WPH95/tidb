--- conflicted
+++ resolved
@@ -15,29 +15,6 @@
 
 import "github.com/juju/errors"
 
-<<<<<<< HEAD
-var (
-	// ErrClosed is used when close an already closed txn.
-	ErrClosed = errors.New("Error: Transaction already closed")
-	// ErrNotExist is used when try to get an entry with an unexist key from KV store.
-	ErrNotExist = errors.New("Error: key not exist")
-	// ErrConditionNotMatch is used when condition is not met.
-	ErrConditionNotMatch = errors.New("Error: Condition not match")
-	// ErrLockConflict is used when try to lock an already locked key.
-	ErrLockConflict = errors.New("Error: Lock conflict")
-	// ErrLazyConditionPairsNotMatch is used when value in store differs from expect pairs.
-	ErrLazyConditionPairsNotMatch = errors.New("Error: Lazy condition pairs not match")
-	// ErrRetryable is used when KV store occurs RPC error or some other
-	// errors which SQL layer can safely retry.
-	ErrRetryable = errors.New("Error: KV error safe to retry")
-	// ErrCannotSetNilValue is the error when sets an empty value.
-	ErrCannotSetNilValue = errors.New("can not set nil value")
-	// ErrInvalidTxn is the error when commits or rollbacks in an invalid transaction.
-	ErrInvalidTxn = errors.New("invalid transaction")
-)
-
-=======
->>>>>>> 9030ba8f
 // NextUntil applies FnKeyCmp to each entry of the iterator until meets some condition.
 // It will stop when fn returns true, or iterator is invalid or an error occurs.
 func NextUntil(it Iterator, fn FnKeyCmp) error {
