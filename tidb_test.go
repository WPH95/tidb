--- conflicted
+++ resolved
@@ -314,1134 +314,10 @@
 	return r, err
 }
 
-<<<<<<< HEAD
-func (s *testSessionSuite) SetUpSuite(c *C) {
-	s.dbName = "test_session_db"
-	s.dbNameBootstrap = "test_main_db_bootstrap"
-	s.createDBSQL = fmt.Sprintf("create database if not exists %s;", s.dbName)
-	s.dropDBSQL = fmt.Sprintf("drop database %s;", s.dbName)
-	s.useDBSQL = fmt.Sprintf("use %s;", s.dbName)
-	s.dropTableSQL = `Drop TABLE if exists t;`
-	s.createTableSQL = `CREATE TABLE t(id TEXT);`
-	s.selectSQL = `SELECT * from t;`
-}
-
-func (s *testSessionSuite) TearDownSuite(c *C) {
-	removeStore(c, s.dbName)
-}
-
-func (s *testSessionSuite) TestPrepare(c *C) {
-	store := newStore(c, s.dbName)
-	se := newSession(c, store, s.dbName)
-	// create table
-	mustExecSQL(c, se, s.dropTableSQL)
-	mustExecSQL(c, se, s.createTableSQL)
-	// insert data
-	mustExecSQL(c, se, `INSERT INTO t VALUES ("id");`)
-	id, ps, _, err := se.PrepareStmt("select id+? from t")
-	c.Assert(err, IsNil)
-	c.Assert(id, Equals, uint32(1))
-	c.Assert(ps, Equals, 1)
-	mustExecSQL(c, se, `set @a=1`)
-	_, err = se.ExecutePreparedStmt(id, "1")
-	c.Assert(err, IsNil)
-	err = se.DropPreparedStmt(id)
-	c.Assert(err, IsNil)
-	mustExecSQL(c, se, s.dropDBSQL)
-}
-
-func (s *testSessionSuite) TestAffectedRows(c *C) {
-	store := newStore(c, s.dbName)
-	se := newSession(c, store, s.dbName)
-	mustExecSQL(c, se, s.dropTableSQL)
-	mustExecSQL(c, se, s.createTableSQL)
-	mustExecSQL(c, se, `INSERT INTO t VALUES ("a");`)
-	c.Assert(int(se.AffectedRows()), Equals, 1)
-	mustExecSQL(c, se, `INSERT INTO t VALUES ("b");`)
-	c.Assert(int(se.AffectedRows()), Equals, 1)
-	mustExecSQL(c, se, `UPDATE t set id = 'c' where id = 'a';`)
-	c.Assert(int(se.AffectedRows()), Equals, 1)
-	mustExecSQL(c, se, `UPDATE t set id = 'a' where id = 'a';`)
-	c.Assert(int(se.AffectedRows()), Equals, 0)
-	mustExecSQL(c, se, `SELECT * from t;`)
-	c.Assert(int(se.AffectedRows()), Equals, 0)
-
-	mustExecSQL(c, se, s.dropTableSQL)
-	mustExecSQL(c, se, "create table t (id int, data int)")
-	mustExecSQL(c, se, `INSERT INTO t VALUES (1, 0), (0, 0), (1, 1);`)
-	mustExecSQL(c, se, `UPDATE t set id = 1 where data = 0;`)
-	c.Assert(int(se.AffectedRows()), Equals, 1)
-
-	mustExecSQL(c, se, s.dropTableSQL)
-	mustExecSQL(c, se, "create table t (id int, c1 timestamp);")
-	mustExecSQL(c, se, `insert t values(1, 0);`)
-	mustExecSQL(c, se, `UPDATE t set id = 1 where id = 1;`)
-	c.Assert(int(se.AffectedRows()), Equals, 0)
-
-	// With ON DUPLICATE KEY UPDATE, the affected-rows value per row is 1 if the row is inserted as a new row,
-	// 2 if an existing row is updated, and 0 if an existing row is set to its current values.
-	mustExecSQL(c, se, s.dropTableSQL)
-	mustExecSQL(c, se, "create table t (c1 int PRIMARY KEY, c2 int);")
-	mustExecSQL(c, se, `insert t values(1, 1);`)
-	mustExecSQL(c, se, `insert into t values (1, 1) on duplicate key update c2=2;`)
-	c.Assert(int(se.AffectedRows()), Equals, 2)
-	mustExecSQL(c, se, `insert into t values (1, 1) on duplicate key update c2=2;`)
-	c.Assert(int(se.AffectedRows()), Equals, 0)
-
-	se.SetClientCapability(mysql.ClientFoundRows)
-	mustExecSQL(c, se, s.dropTableSQL)
-	mustExecSQL(c, se, "create table t (id int, data int)")
-	mustExecSQL(c, se, `INSERT INTO t VALUES (1, 0), (0, 0), (1, 1);`)
-	mustExecSQL(c, se, `UPDATE t set id = 1 where data = 0;`)
-	c.Assert(int(se.AffectedRows()), Equals, 2)
-
-	sessionExec(c, se, s.dropDBSQL)
-
-}
-
-func (s *testSessionSuite) TestString(c *C) {
-	store := newStore(c, s.dbName)
-	se := newSession(c, store, s.dbName)
-	sessionExec(c, se, "select 1")
-	// here to check the panic bug in String() when txn is nil after committed.
-	c.Log(se.String())
-}
-
-func (s *testSessionSuite) TestResultField(c *C) {
-	store := newStore(c, s.dbName)
-	se := newSession(c, store, s.dbName)
-	// create table
-	mustExecSQL(c, se, s.dropTableSQL)
-	mustExecSQL(c, se, "create table t (id int);")
-
-	mustExecSQL(c, se, `INSERT INTO t VALUES (1);`)
-	mustExecSQL(c, se, `INSERT INTO t VALUES (2);`)
-	r := mustExecSQL(c, se, `SELECT count(*) from t;`)
-	c.Assert(r, NotNil)
-	_, err := r.Rows(-1, 0)
-	c.Assert(err, IsNil)
-	fields, err := r.Fields()
-	c.Assert(err, IsNil)
-	c.Assert(len(fields), Equals, 1)
-	field := fields[0]
-	c.Assert(field.Tp, Equals, mysql.TypeLonglong)
-	c.Assert(field.Flen, Equals, 21)
-	mustExecSQL(c, se, s.dropDBSQL)
-}
-
-func (s *testSessionSuite) TestPrimaryKeyAutoincrement(c *C) {
-	store := newStore(c, s.dbName)
-	se := newSession(c, store, s.dbName)
-	mustExecSQL(c, se, "drop table if exists t")
-	mustExecSQL(c, se, "create table t (id BIGINT PRIMARY KEY AUTO_INCREMENT NOT NULL, name varchar(255) UNIQUE NOT NULL, status int)")
-	mustExecSQL(c, se, "insert t (name) values (?)", "abc")
-	id := se.LastInsertID()
-	c.Check(id != 0, IsTrue)
-
-	se2 := newSession(c, store, s.dbName)
-	rs := mustExecSQL(c, se2, "select * from t")
-	c.Assert(rs, NotNil)
-	row, err := rs.FirstRow()
-	c.Assert(err, IsNil)
-	match(c, row, id, "abc", nil)
-
-	mustExecSQL(c, se, "update t set name = 'abc', status = 1 where id = ?", id)
-	rs = mustExecSQL(c, se2, "select * from t")
-	c.Assert(rs, NotNil)
-	row, err = rs.FirstRow()
-	c.Assert(err, IsNil)
-	match(c, row, id, "abc", 1)
-	// Check for pass bool param to tidb prepared statement
-	mustExecSQL(c, se, "drop table if exists t")
-	mustExecSQL(c, se, "create table t (id tiny)")
-	mustExecSQL(c, se, "insert t values (?)", true)
-	rs = mustExecSQL(c, se, "select * from t")
-	c.Assert(rs, NotNil)
-	row, err = rs.FirstRow()
-	c.Assert(err, IsNil)
-	match(c, row, int8(1))
-
-	mustExecSQL(c, se, s.dropDBSQL)
-}
-
-func (s *testSessionSuite) TestAutoincrementID(c *C) {
-	store := newStore(c, s.dbName)
-	se := newSession(c, store, s.dbName)
-	mustExecSQL(c, se, "drop table if exists t")
-	mustExecSQL(c, se, "create table t (id BIGINT PRIMARY KEY AUTO_INCREMENT NOT NULL)")
-	mustExecSQL(c, se, "insert t values ()")
-	mustExecSQL(c, se, "insert t values ()")
-	mustExecSQL(c, se, "insert t values ()")
-	se.Execute("drop table if exists t;")
-	mustExecSQL(c, se, "create table t (id BIGINT PRIMARY KEY AUTO_INCREMENT NOT NULL)")
-	mustExecSQL(c, se, "insert t values ()")
-	lastID := se.LastInsertID()
-	c.Assert(lastID, Less, uint64(4))
-	mustExecSQL(c, se, "insert t () values ()")
-	c.Assert(se.LastInsertID(), Greater, lastID)
-	mustExecSQL(c, se, "insert t () select 100")
-	mustExecSQL(c, se, s.dropDBSQL)
-}
-
-func checkTxn(c *C, se Session, stmt string, expect uint16) {
-	mustExecSQL(c, se, stmt)
-	if expect == 0 {
-		c.Assert(se.(*session).txn, IsNil)
-		return
-	}
-	c.Assert(se.(*session).txn, NotNil)
-}
-
-func checkAutocommit(c *C, se Session, expect uint16) {
-	ret := variable.GetSessionVars(se.(*session)).Status & mysql.ServerStatusAutocommit
-	c.Assert(ret, Equals, expect)
-}
-
-// See: https://dev.mysql.com/doc/internals/en/status-flags.html
-func (s *testSessionSuite) TestAutocommit(c *C) {
-	store := newStore(c, s.dbName)
-	se := newSession(c, store, s.dbName)
-	checkTxn(c, se, "drop table if exists t;", 0)
-	checkAutocommit(c, se, 2)
-	checkTxn(c, se, "create table t (id BIGINT PRIMARY KEY AUTO_INCREMENT NOT NULL)", 0)
-	checkAutocommit(c, se, 2)
-	checkTxn(c, se, "insert t values ()", 0)
-	checkAutocommit(c, se, 2)
-	checkTxn(c, se, "begin", 1)
-	checkAutocommit(c, se, 2)
-	checkTxn(c, se, "insert t values ()", 1)
-	checkAutocommit(c, se, 2)
-	checkTxn(c, se, "drop table if exists t;", 0)
-	checkAutocommit(c, se, 2)
-
-	checkTxn(c, se, "create table t (id BIGINT PRIMARY KEY AUTO_INCREMENT NOT NULL)", 0)
-	checkAutocommit(c, se, 2)
-	checkTxn(c, se, "set autocommit=0;", 0)
-	checkAutocommit(c, se, 0)
-	checkTxn(c, se, "insert t values ()", 1)
-	checkAutocommit(c, se, 0)
-	checkTxn(c, se, "commit", 0)
-	checkAutocommit(c, se, 0)
-	checkTxn(c, se, "drop table if exists t;", 0)
-	checkAutocommit(c, se, 0)
-	checkTxn(c, se, "set autocommit=1;", 0)
-	checkAutocommit(c, se, 2)
-
-	mustExecSQL(c, se, s.dropDBSQL)
-}
-
-func checkInTrans(c *C, se Session, stmt string, expect uint16) {
-	checkTxn(c, se, stmt, expect)
-	ret := variable.GetSessionVars(se.(*session)).Status & mysql.ServerStatusInTrans
-	c.Assert(ret, Equals, expect)
-}
-
-// See: https://dev.mysql.com/doc/internals/en/status-flags.html
-func (s *testSessionSuite) TestInTrans(c *C) {
-	store := newStore(c, s.dbName)
-	se := newSession(c, store, s.dbName)
-	checkInTrans(c, se, "drop table if exists t;", 0)
-	checkInTrans(c, se, "create table t (id BIGINT PRIMARY KEY AUTO_INCREMENT NOT NULL)", 0)
-	checkInTrans(c, se, "insert t values ()", 0)
-	checkInTrans(c, se, "begin", 1)
-	checkInTrans(c, se, "insert t values ()", 1)
-	checkInTrans(c, se, "drop table if exists t;", 0)
-	checkInTrans(c, se, "create table t (id BIGINT PRIMARY KEY AUTO_INCREMENT NOT NULL)", 0)
-	checkInTrans(c, se, "insert t values ()", 0)
-	checkInTrans(c, se, "commit", 0)
-	checkInTrans(c, se, "insert t values ()", 0)
-
-	checkInTrans(c, se, "set autocommit=O;", 0)
-	checkInTrans(c, se, "begin", 1)
-	checkInTrans(c, se, "insert t values ()", 1)
-	checkInTrans(c, se, "commit", 0)
-	checkInTrans(c, se, "insert t values ()", 1)
-	checkInTrans(c, se, "commit", 0)
-
-	checkInTrans(c, se, "set autocommit=1;", 0)
-	checkInTrans(c, se, "drop table if exists t;", 0)
-	checkInTrans(c, se, "create table t (id BIGINT PRIMARY KEY AUTO_INCREMENT NOT NULL)", 0)
-	checkInTrans(c, se, "begin", 1)
-	checkInTrans(c, se, "insert t values ()", 1)
-	checkInTrans(c, se, "rollback", 0)
-
-	mustExecSQL(c, se, s.dropDBSQL)
-}
-
-// See: http://dev.mysql.com/doc/refman/5.7/en/commit.html
-func (s *testSessionSuite) TestRowLock(c *C) {
-	store := newStore(c, s.dbName)
-	se := newSession(c, store, s.dbName)
-	se1 := newSession(c, store, s.dbName)
-	se2 := newSession(c, store, s.dbName)
-
-	mustExecSQL(c, se, "drop table if exists t")
-	c.Assert(se.(*session).txn, IsNil)
-	mustExecSQL(c, se, "create table t (c1 int, c2 int, c3 int)")
-	mustExecSQL(c, se, "insert t values (11, 2, 3)")
-	mustExecSQL(c, se, "insert t values (12, 2, 3)")
-	mustExecSQL(c, se, "insert t values (13, 2, 3)")
-
-	mustExecSQL(c, se1, "begin")
-	mustExecSQL(c, se1, "update t set c2=21 where c1=11")
-
-	mustExecSQL(c, se2, "begin")
-	mustExecSQL(c, se2, "update t set c2=211 where c1=11")
-	mustExecSQL(c, se2, "commit")
-
-	_, err := exec(c, se1, "commit")
-	// se1 will retry and the final value is 21
-	c.Assert(err, IsNil)
-	// Check the result is correct
-	se3 := newSession(c, store, s.dbName)
-	r := mustExecSQL(c, se3, "select c2 from t where c1=11")
-	rows, err := r.Rows(-1, 0)
-	matches(c, rows, [][]interface{}{{21}})
-
-	mustExecSQL(c, se1, "begin")
-	mustExecSQL(c, se1, "update t set c2=21 where c1=11")
-
-	mustExecSQL(c, se2, "begin")
-	mustExecSQL(c, se2, "update t set c2=22 where c1=12")
-	mustExecSQL(c, se2, "commit")
-
-	mustExecSQL(c, se1, "commit")
-
-	mustExecSQL(c, se, s.dropDBSQL)
-}
-
-func (s *testSessionSuite) TestSelectForUpdate(c *C) {
-	store := newStore(c, s.dbName)
-	se := newSession(c, store, s.dbName)
-	se1 := newSession(c, store, s.dbName)
-	se2 := newSession(c, store, s.dbName)
-
-	mustExecSQL(c, se, "drop table if exists t")
-	c.Assert(se.(*session).txn, IsNil)
-	mustExecSQL(c, se, "create table t (c1 int, c2 int, c3 int)")
-	mustExecSQL(c, se, "insert t values (11, 2, 3)")
-	mustExecSQL(c, se, "insert t values (12, 2, 3)")
-	mustExecSQL(c, se, "insert t values (13, 2, 3)")
-
-	// conflict
-	mustExecSQL(c, se1, "begin")
-	rs, err := exec(c, se1, "select * from t where c1=11 for update")
-	c.Assert(err, IsNil)
-	_, err = rs.Rows(-1, 0)
-
-	mustExecSQL(c, se2, "begin")
-	mustExecSQL(c, se2, "update t set c2=211 where c1=11")
-	mustExecSQL(c, se2, "commit")
-
-	_, err = exec(c, se1, "commit")
-	c.Assert(err, NotNil)
-	err = se1.Retry()
-	// retry should fail
-	c.Assert(err, NotNil)
-
-	// not conflict
-	mustExecSQL(c, se1, "begin")
-	rs, err = exec(c, se1, "select * from t where c1=11 for update")
-	_, err = rs.Rows(-1, 0)
-
-	mustExecSQL(c, se2, "begin")
-	mustExecSQL(c, se2, "update t set c2=22 where c1=12")
-	mustExecSQL(c, se2, "commit")
-
-	mustExecSQL(c, se1, "commit")
-
-	// not conflict, auto commit
-	mustExecSQL(c, se1, "set @@autocommit=1;")
-	rs, err = exec(c, se1, "select * from t where c1=11 for update")
-	_, err = rs.Rows(-1, 0)
-
-	mustExecSQL(c, se2, "begin")
-	mustExecSQL(c, se2, "update t set c2=211 where c1=11")
-	mustExecSQL(c, se2, "commit")
-
-	_, err = exec(c, se1, "commit")
-	c.Assert(err, IsNil)
-
-	mustExecSQL(c, se, s.dropDBSQL)
-	err = se.Close()
-	c.Assert(err, IsNil)
-	err = se1.Close()
-	c.Assert(err, IsNil)
-	err = se2.Close()
-	c.Assert(err, IsNil)
-}
-
-func (s *testSessionSuite) TestRow(c *C) {
-	store := newStore(c, s.dbName)
-	se := newSession(c, store, s.dbName)
-
-	r := mustExecSQL(c, se, "select row(1, 1) in (row(1, 1))")
-	row, err := r.FirstRow()
-	c.Assert(err, IsNil)
-	match(c, row, 1)
-
-	r = mustExecSQL(c, se, "select row(1, 1) in (row(1, 0))")
-	row, err = r.FirstRow()
-	c.Assert(err, IsNil)
-	match(c, row, 0)
-
-	r = mustExecSQL(c, se, "select row(1, 1) in (select 1, 1)")
-	row, err = r.FirstRow()
-	c.Assert(err, IsNil)
-	match(c, row, 1)
-
-	r = mustExecSQL(c, se, "select row(1, 1) > row(1, 0)")
-	row, err = r.FirstRow()
-	c.Assert(err, IsNil)
-	match(c, row, 1)
-
-	r = mustExecSQL(c, se, "select row(1, 1) > (select 1, 0)")
-	row, err = r.FirstRow()
-	c.Assert(err, IsNil)
-	match(c, row, 1)
-
-	r = mustExecSQL(c, se, "select 1 > (select 1)")
-	row, err = r.FirstRow()
-	c.Assert(err, IsNil)
-	match(c, row, 0)
-
-	r = mustExecSQL(c, se, "select (select 1)")
-	row, err = r.FirstRow()
-	c.Assert(err, IsNil)
-	match(c, row, 1)
-}
-
-func (s *testSessionSuite) TestIndex(c *C) {
-	store := newStore(c, s.dbName)
-	se := newSession(c, store, s.dbName)
-
-	mustExecSQL(c, se, "create table if not exists test_index (c1 int, c double, index(c1), index(c))")
-	mustExecSQL(c, se, "insert into test_index values (1, 2), (3, null)")
-	r := mustExecSQL(c, se, "select c1 from test_index where c > 0")
-	rows, err := r.Rows(-1, 0)
-	c.Assert(err, IsNil)
-	c.Assert(rows, HasLen, 1)
-	match(c, rows[0], 1)
-
-	mustExecSQL(c, se, "drop table if exists t1, t2")
-	mustExecSQL(c, se, `
-			create table t1 (c1 int, primary key(c1));
-			create table t2 (c2 int, primary key(c2));
-			insert into t1 values (1), (2);
-			insert into t2 values (2);`)
-
-	r = mustExecSQL(c, se, "select * from t1 left join t2 on t1.c1 = t2.c2 order by t1.c1")
-	rows, err = r.Rows(-1, 0)
-	matches(c, rows, [][]interface{}{{1, nil}, {2, 2}})
-
-	r = mustExecSQL(c, se, "select * from t1 left join t2 on t1.c1 = t2.c2 where t2.c2 < 10")
-	rows, err = r.Rows(-1, 0)
-	matches(c, rows, [][]interface{}{{2, 2}})
-}
-
-func (s *testSessionSuite) TestMySQLTypes(c *C) {
-	store := newStore(c, s.dbName)
-	se := newSession(c, store, s.dbName)
-
-	r := mustExecSQL(c, se, `select 0x01 + 1, x'4D7953514C' = "MySQL"`)
-	row, err := r.FirstRow()
-	c.Assert(err, IsNil)
-	match(c, row, 2, 1)
-
-	r = mustExecSQL(c, se, `select 0b01 + 1, 0b01000001 = "A"`)
-	row, err = r.FirstRow()
-	c.Assert(err, IsNil)
-	match(c, row, 2, 1)
-}
-
-func (s *testSessionSuite) TestExpression(c *C) {
-	store := newStore(c, s.dbName)
-	se := newSession(c, store, s.dbName)
-
-	r := mustExecSQL(c, se, `select + (1 > 0), -(1 >0), + (1 < 0), - (1 < 0)`)
-	row, err := r.FirstRow()
-	c.Assert(err, IsNil)
-	match(c, row, 1, -1, 0, 0)
-
-	r = mustExecSQL(c, se, "select 1 <=> 1, 1 <=> null, null <=> null, null <=> (select null)")
-	row, err = r.FirstRow()
-	c.Assert(err, IsNil)
-	match(c, row, 1, 0, 1, 1)
-
-}
-
-func (s *testSessionSuite) TestSelect(c *C) {
-	store := newStore(c, s.dbName)
-	se := newSession(c, store, s.dbName)
-
-	mustExecSQL(c, se, "create table if not exists t (c1 int, c2 int)")
-	mustExecSQL(c, se, "create table if not exists t1 (c1 int, c2 int)")
-
-	_, err := se.Execute("select * from t as a join t as a")
-	c.Assert(err, NotNil)
-
-	_, err = se.Execute("select * from t join t1 as t")
-	c.Assert(err, NotNil)
-
-	_, err = se.Execute("select * from t join test.t")
-	c.Assert(err, NotNil)
-
-	_, err = se.Execute("select * from t as a join (select 1) as a")
-	c.Assert(err, IsNil)
-
-	r := mustExecSQL(c, se, "select 1, 2 from dual")
-	row, err := r.FirstRow()
-	c.Assert(err, IsNil)
-	match(c, row, 1, 2)
-
-	r = mustExecSQL(c, se, "select 1, 2 from dual where not exists (select * from t where c1=2)")
-	row, err = r.FirstRow()
-	c.Assert(err, IsNil)
-	match(c, row, 1, 2)
-
-	r = mustExecSQL(c, se, "select 1, 2")
-	row, err = r.FirstRow()
-	c.Assert(err, IsNil)
-	match(c, row, 1, 2)
-
-	r = mustExecSQL(c, se, `select '''a''', """a""", 'pingcap ''-->'' tidb'`)
-	row, err = r.FirstRow()
-	c.Assert(err, IsNil)
-	match(c, row, `'a'`, `"a"`, `pingcap '-->' tidb`)
-
-	r = mustExecSQL(c, se, `select '\'a\'', "\"a\"";`)
-	row, err = r.FirstRow()
-	c.Assert(err, IsNil)
-	match(c, row, `'a'`, `"a"`)
-
-	mustExecSQL(c, se, "drop table if exists t")
-	mustExecSQL(c, se, "create table t (c varchar(20))")
-	mustExecSQL(c, se, `insert t values("pingcap '-->' tidb")`)
-
-	r = mustExecSQL(c, se, `select * from t where c like 'pingcap ''-->'' tidb'`)
-	row, err = r.FirstRow()
-	c.Assert(err, IsNil)
-	match(c, row, `pingcap '-->' tidb`)
-
-	mustExecSQL(c, se, "drop table if exists t1")
-	mustExecSQL(c, se, "drop table if exists t2")
-	mustExecSQL(c, se, "drop table if exists t3")
-	mustExecSQL(c, se, "create table t1 (c1 int, c11 int)")
-	mustExecSQL(c, se, "create table t2 (c2 int)")
-	mustExecSQL(c, se, "create table t3 (c3 int)")
-	mustExecSQL(c, se, "insert into t1 values (1, 1), (2, 2), (3, 3)")
-	mustExecSQL(c, se, "insert into t2 values (1), (1), (2)")
-	mustExecSQL(c, se, "insert into t3 values (1), (3)")
-
-	r = mustExecSQL(c, se, "select * from t1 left join t2 on t1.c1 = t2.c2 left join t3 on t1.c1 = t3.c3 order by t1.c1, t2.c2, t3.c3")
-	rows, err := r.Rows(-1, 0)
-	c.Assert(err, IsNil)
-	c.Assert(rows, HasLen, 4)
-	match(c, rows[0], 1, 1, 1, 1)
-	match(c, rows[1], 1, 1, 1, 1)
-	match(c, rows[2], 2, 2, 2, nil)
-	match(c, rows[3], 3, 3, nil, 3)
-
-	mustExecSQL(c, se, "drop table if exists t")
-	mustExecSQL(c, se, "create table t (c float(8))")
-	mustExecSQL(c, se, "insert into t values (3.12)")
-	r = mustExecSQL(c, se, "select * from t")
-	row, err = r.FirstRow()
-	c.Assert(err, IsNil)
-	match(c, row, 3.12)
-
-	mustExecSQL(c, se, `drop table if exists t;create table t (c int);insert into t values (1);`)
-	r = mustExecSQL(c, se, "select a.c from t as a where c between null and 2")
-	row, err = r.FirstRow()
-	c.Assert(err, IsNil)
-	c.Assert(row, IsNil)
-
-	mustExecSQL(c, se, "drop table if exists t1, t2, t3")
-	mustExecSQL(c, se, `
-		create table t1 (c1 int);
-		create table t2 (c2 int);
-		create table t3 (c3 int);
-		insert into t1 values (1), (2);
-		insert into t2 values (2);
-		insert into t3 values (3);`)
-	r = mustExecSQL(c, se, "select * from t1 left join t2 on t1.c1 = t2.c2 left join t3 on t1.c1 = t3.c3 order by t1.c1")
-	rows, err = r.Rows(-1, 0)
-	c.Assert(err, IsNil)
-	matches(c, rows, [][]interface{}{{1, nil, nil}, {2, 2, nil}})
-
-	mustExecFailed(c, se, "select * from t1 left join t2 on t1.c1 = t3.c3 left join on t3 on t1.c1 = t2.c2")
-
-	// For issue 393
-	mustExecSQL(c, se, "drop table if exists t")
-	mustExecSQL(c, se, "create table t (b blob)")
-	mustExecSQL(c, se, `insert t values('\x01')`)
-
-	r = mustExecSQL(c, se, `select length(b) from t`)
-	row, err = r.FirstRow()
-	c.Assert(err, IsNil)
-	match(c, row, 3)
-}
-
-func (s *testSessionSuite) TestSubQuery(c *C) {
-	store := newStore(c, s.dbName)
-	se := newSession(c, store, s.dbName)
-
-	mustExecSQL(c, se, "create table if not exists t1 (c1 int, c2 int)")
-	mustExecSQL(c, se, "create table if not exists t2 (c1 int, c2 int)")
-	mustExecSQL(c, se, "insert into t1 values (1, 1), (2, 2)")
-	mustExecSQL(c, se, "insert into t2 values (1, 1), (1, 2)")
-
-	r := mustExecSQL(c, se, `select c1 from t1 where c1 = (select c2 from t2 where t1.c2 = t2.c2)`)
-	row, err := r.FirstRow()
-	c.Assert(err, IsNil)
-	match(c, row, 1)
-
-	r = mustExecSQL(c, se, `select (select count(c1) from t2 where t2.c1 != t1.c2) from t1`)
-	rows, err := r.Rows(-1, 0)
-	c.Assert(err, IsNil)
-	c.Assert(rows, HasLen, 2)
-	match(c, rows[0], 0)
-	match(c, rows[1], 2)
-
-	mustExecMatch(c, se, "select a.c1, a.c2 from (select c1 as c1, c1 as c2 from t1) as a", [][]interface{}{{1, 1}, {2, 2}})
-}
-
-func (s *testSessionSuite) TestShow(c *C) {
-	store := newStore(c, s.dbName)
-	se := newSession(c, store, s.dbName)
-
-	mustExecSQL(c, se, "set global autocommit=1")
-	r := mustExecSQL(c, se, "show global variables where variable_name = 'autocommit'")
-	row, err := r.FirstRow()
-	c.Assert(err, IsNil)
-	match(c, row, "autocommit", 1)
-
-	mustExecSQL(c, se, "drop table if exists t")
-	mustExecSQL(c, se, "create table if not exists t (c int)")
-	r = mustExecSQL(c, se, `show columns from t`)
-	rows, err := r.Rows(-1, 0)
-	c.Assert(err, IsNil)
-	c.Assert(rows, HasLen, 1)
-	match(c, rows[0], "c", "int(11)", "YES", "", nil, "")
-
-	r = mustExecSQL(c, se, "show collation where Charset = 'utf8' and Collation = 'utf8_bin'")
-	row, err = r.FirstRow()
-	c.Assert(err, IsNil)
-	match(c, row, "utf8_bin", "utf8", 83, "", "Yes", 1)
-
-	r = mustExecSQL(c, se, "show tables")
-	row, err = r.FirstRow()
-	c.Assert(err, IsNil)
-	c.Assert(row, HasLen, 1)
-
-	r = mustExecSQL(c, se, "show full tables")
-	row, err = r.FirstRow()
-	c.Assert(err, IsNil)
-	c.Assert(row, HasLen, 2)
-
-	r = mustExecSQL(c, se, "show create table t")
-	row, err = r.FirstRow()
-	c.Assert(err, IsNil)
-	c.Assert(row, HasLen, 2)
-	c.Assert(row[0], Equals, "t")
-}
-
-func (s *testSessionSuite) TestTimeFunc(c *C) {
-	store := newStore(c, s.dbName)
-	se := newSession(c, store, s.dbName)
-
-	last := time.Now().Format(mysql.TimeFormat)
-	r := mustExecSQL(c, se, "select now(), now(6), current_timestamp, current_timestamp(), current_timestamp(6), sysdate(), sysdate(6)")
-	row, err := r.FirstRow()
-	c.Assert(err, IsNil)
-	for _, t := range row {
-		n, ok := t.(mysql.Time)
-		c.Assert(ok, IsTrue)
-		c.Assert(n.String(), GreaterEqual, last)
-	}
-
-	last = time.Now().Format(mysql.DateFormat)
-	r = mustExecSQL(c, se, "select current_date, current_date(), curdate()")
-	row, err = r.FirstRow()
-	c.Assert(err, IsNil)
-	for _, t := range row {
-		n, ok := t.(mysql.Time)
-		c.Assert(ok, IsTrue)
-		c.Assert(n.String(), GreaterEqual, last)
-	}
-}
-
-func (s *testSessionSuite) TestBit(c *C) {
-	store := newStore(c, s.dbName)
-	se := newSession(c, store, s.dbName)
-
-	mustExecSQL(c, se, "drop table if exists t")
-	mustExecSQL(c, se, "create table t (c1 bit(2))")
-	mustExecSQL(c, se, "insert into t values (0), (1), (2), (3)")
-	_, err := exec(c, se, "insert into t values (4)")
-	c.Assert(err, NotNil)
-	r := mustExecSQL(c, se, "select * from t where c1 = 2")
-	row, err := r.FirstRow()
-	c.Assert(err, IsNil)
-	c.Assert(row[0], Equals, mysql.Bit{Value: 2, Width: 2})
-}
-
-func (s *testSessionSuite) TestBootstrap(c *C) {
-	store := newStore(c, s.dbName)
-	se := newSession(c, store, s.dbName)
-	mustExecSQL(c, se, "USE mysql;")
-	r := mustExecSQL(c, se, `select * from user;`)
-	row, err := r.Next()
-	c.Assert(err, IsNil)
-	c.Assert(row, NotNil)
-	match(c, row.Data, "localhost", "root", "", "Y", "Y", "Y", "Y", "Y", "Y", "Y", "Y", "Y", "Y", "Y", "Y")
-	row, err = r.Next()
-	c.Assert(err, IsNil)
-	c.Assert(row, NotNil)
-	match(c, row.Data, "127.0.0.1", "root", "", "Y", "Y", "Y", "Y", "Y", "Y", "Y", "Y", "Y", "Y", "Y", "Y")
-	mustExecSQL(c, se, "USE test;")
-	// Check privilege tables.
-	mustExecSQL(c, se, "SELECT * from mysql.db;")
-	mustExecSQL(c, se, "SELECT * from mysql.tables_priv;")
-	mustExecSQL(c, se, "SELECT * from mysql.columns_priv;")
-	// Check privilege tables.
-	r = mustExecSQL(c, se, "SELECT COUNT(*) from mysql.global_variables;")
-	v, err := r.FirstRow()
-	c.Assert(err, IsNil)
-	c.Assert(v[0], Equals, int64(len(variable.SysVars)))
-}
-
-// Create a new session on store but only do ddl works.
-func (s *testSessionSuite) bootstrapWithError(store kv.Storage, c *C) {
-	ss := &session{
-		values: make(map[fmt.Stringer]interface{}),
-		store:  store,
-		sid:    atomic.AddInt64(&sessionID, 1),
-	}
-	domain, err := domap.Get(store)
-	c.Assert(err, IsNil)
-	sessionctx.BindDomain(ss, domain)
-	variable.BindSessionVars(ss)
-	variable.GetSessionVars(ss).SetStatusFlag(mysql.ServerStatusAutocommit, true)
-	// session implements autocommit.Checker. Bind it to ctx
-	autocommit.BindAutocommitChecker(ss, ss)
-	sessionMu.Lock()
-	defer sessionMu.Unlock()
-	b, err := checkBootstrapped(ss)
-	c.Assert(b, IsFalse)
-	c.Assert(err, IsNil)
-	doDDLWorks(ss)
-	// Leave dml unfinished.
-}
-
-func (s *testSessionSuite) TestBootstrapWithError(c *C) {
-	store := newStore(c, s.dbNameBootstrap)
-	s.bootstrapWithError(store, c)
-	se := newSession(c, store, s.dbNameBootstrap)
-	mustExecSQL(c, se, "USE mysql;")
-	r := mustExecSQL(c, se, `select * from user;`)
-	row, err := r.Next()
-	c.Assert(err, IsNil)
-	c.Assert(row, NotNil)
-	match(c, row.Data, "localhost", "root", "", "Y", "Y", "Y", "Y", "Y", "Y", "Y", "Y", "Y", "Y", "Y", "Y")
-	row, err = r.Next()
-	c.Assert(err, IsNil)
-	c.Assert(row, NotNil)
-	match(c, row.Data, "127.0.0.1", "root", "", "Y", "Y", "Y", "Y", "Y", "Y", "Y", "Y", "Y", "Y", "Y", "Y")
-	mustExecSQL(c, se, "USE test;")
-	// Check privilege tables.
-	mustExecSQL(c, se, "SELECT * from mysql.db;")
-	mustExecSQL(c, se, "SELECT * from mysql.tables_priv;")
-	mustExecSQL(c, se, "SELECT * from mysql.columns_priv;")
-	// Check global variables.
-	r = mustExecSQL(c, se, "SELECT COUNT(*) from mysql.global_variables;")
-	v, err := r.FirstRow()
-	c.Assert(err, IsNil)
-	c.Assert(v[0], Equals, int64(len(variable.SysVars)))
-	// Check global status.
-	r = mustExecSQL(c, se, "SELECT COUNT(*) from mysql.global_status;")
-	v, err = r.FirstRow()
-	c.Assert(err, IsNil)
-	statusVars, err := variable.GetDefaultStatusVars()
-	c.Assert(err, IsNil)
-	c.Assert(v[0], Equals, int64(len(statusVars)))
-	r = mustExecSQL(c, se, `SELECT VARIABLE_VALUE from mysql.TiDB where VARIABLE_NAME="bootstrapped";`)
-	row, err = r.Next()
-	c.Assert(err, IsNil)
-	c.Assert(row, NotNil)
-	c.Assert(row.Data, HasLen, 1)
-	c.Assert(row.Data[0], Equals, "True")
-}
-
-func (s *testSessionSuite) TestEnum(c *C) {
-	store := newStore(c, s.dbName)
-	se := newSession(c, store, s.dbName)
-
-	mustExecSQL(c, se, "drop table if exists t")
-	mustExecSQL(c, se, "create table t (c enum('a', 'b', 'c'))")
-	mustExecSQL(c, se, "insert into t values ('a'), (2), ('c')")
-	r := mustExecSQL(c, se, "select * from t where c = 'a'")
-	row, err := r.FirstRow()
-	c.Assert(err, IsNil)
-	match(c, row, "a")
-
-	r = mustExecSQL(c, se, "select c + 1 from t where c = 2")
-	row, err = r.FirstRow()
-	c.Assert(err, IsNil)
-	match(c, row, "3")
-
-	mustExecSQL(c, se, "delete from t")
-	mustExecSQL(c, se, "insert into t values ()")
-	mustExecSQL(c, se, "insert into t values (null), ('1')")
-	r = mustExecSQL(c, se, "select c + 1 from t where c = 1")
-	row, err = r.FirstRow()
-	c.Assert(err, IsNil)
-	match(c, row, "2")
-}
-
-func (s *testSessionSuite) TestSet(c *C) {
-	store := newStore(c, s.dbName)
-	se := newSession(c, store, s.dbName)
-
-	mustExecSQL(c, se, "drop table if exists t")
-	mustExecSQL(c, se, "create table t (c set('a', 'b', 'c'))")
-	mustExecSQL(c, se, "insert into t values ('a'), (2), ('c'), ('a,b'), ('b,a')")
-	r := mustExecSQL(c, se, "select * from t where c = 'a'")
-	row, err := r.FirstRow()
-	c.Assert(err, IsNil)
-	match(c, row, "a")
-
-	r = mustExecSQL(c, se, "select * from t where c = 'a,b'")
-	rows, err := r.Rows(-1, 0)
-	c.Assert(err, IsNil)
-	c.Assert(rows, HasLen, 2)
-
-	r = mustExecSQL(c, se, "select c + 1 from t where c = 2")
-	row, err = r.FirstRow()
-	c.Assert(err, IsNil)
-	match(c, row, "3")
-
-	mustExecSQL(c, se, "delete from t")
-	mustExecSQL(c, se, "insert into t values ()")
-	mustExecSQL(c, se, "insert into t values (null), ('1')")
-	r = mustExecSQL(c, se, "select c + 1 from t where c = 1")
-	row, err = r.FirstRow()
-	c.Assert(err, IsNil)
-	match(c, row, "2")
-}
-
-func (s *testSessionSuite) TestDatabase(c *C) {
-	store := newStore(c, s.dbName)
-	se := newSession(c, store, s.dbName)
-
-	// Test database.
-	mustExecSQL(c, se, "create database xxx")
-	mustExecSQL(c, se, "drop database xxx")
-
-	mustExecSQL(c, se, "drop database if exists xxx")
-	mustExecSQL(c, se, "create database xxx")
-	mustExecSQL(c, se, "create database if not exists xxx")
-	mustExecSQL(c, se, "drop database if exists xxx")
-
-	// Test schema.
-	mustExecSQL(c, se, "create schema xxx")
-	mustExecSQL(c, se, "drop schema xxx")
-
-	mustExecSQL(c, se, "drop schema if exists xxx")
-	mustExecSQL(c, se, "create schema xxx")
-	mustExecSQL(c, se, "create schema if not exists xxx")
-	mustExecSQL(c, se, "drop schema if exists xxx")
-}
-
-func (s *testSessionSuite) TestWhereLike(c *C) {
-	store := newStore(c, s.dbName)
-	se := newSession(c, store, s.dbName)
-
-	mustExecSQL(c, se, "drop table if exists t")
-	mustExecSQL(c, se, "create table t(c int)")
-	mustExecSQL(c, se, "insert into t values (1),(2),(3),(-11),(11),(123),(211),(210)")
-	mustExecSQL(c, se, "insert into t values ()")
-
-	r := mustExecSQL(c, se, "select c from t where c like '%1%'")
-	rows, err := r.Rows(-1, 0)
-	c.Assert(err, IsNil)
-	c.Assert(rows, HasLen, 6)
-}
-
-func (s *testSessionSuite) TestDefaultFlenBug(c *C) {
-	// If set unspecified column flen to 0, it will cause bug in union.
-	// This test is used to prevent the bug reappear.
-	store := newStore(c, s.dbName)
-	se := newSession(c, store, s.dbName)
-
-	mustExecSQL(c, se, "create table t1 (c double);")
-	mustExecSQL(c, se, "create table t2 (c double);")
-	mustExecSQL(c, se, "insert into t1 value (73);")
-	mustExecSQL(c, se, "insert into t2 value (930);")
-	// The data in the second src will be casted as the type of the first src.
-	// If use flen=0, it will be truncated.
-	r := mustExecSQL(c, se, "select c from t1 union select c from t2;")
-	rows, err := r.Rows(-1, 0)
-	c.Assert(err, IsNil)
-	c.Assert(rows, HasLen, 2)
-	c.Assert(rows[1][0], Equals, float64(930))
-}
-
-func (s *testSessionSuite) TestExecRestrictedSQL(c *C) {
-	store := newStore(c, s.dbName)
-	se := newSession(c, store, s.dbName).(*session)
-	r, err := se.ExecRestrictedSQL(se, "select 1;")
-	c.Assert(r, NotNil)
-	c.Assert(err, IsNil)
-	_, err = se.ExecRestrictedSQL(se, "select 1; select 2;")
-	c.Assert(err, NotNil)
-	_, err = se.ExecRestrictedSQL(se, "")
-	c.Assert(err, NotNil)
-}
-
-func (s *testSessionSuite) TestGroupBy(c *C) {
-	store := newStore(c, s.dbName)
-	se := newSession(c, store, s.dbName)
-	mustExecSQL(c, se, "drop table if exists t")
-	mustExecSQL(c, se, "create table t (c1 int, c2 int)")
-	mustExecSQL(c, se, "insert into t values (1,1), (2,2), (1,2), (1,3)")
-	mustExecMatch(c, se, "select nullif (count(*), 2);", [][]interface{}{{1}})
-	mustExecMatch(c, se, "select 1 as a, sum(c1) as a from t group by a", [][]interface{}{{1, 5}})
-	mustExecMatch(c, se, "select c1 as a, 1 as a, sum(c1) as a from t group by a", [][]interface{}{{1, 1, 5}})
-	mustExecMatch(c, se, "select c1 as a, 1 as a, c2 as a from t group by a;", [][]interface{}{{1, 1, 1}})
-	mustExecMatch(c, se, "select c1 as c2, sum(c1) as c2 from t group by c2;", [][]interface{}{{1, 1}, {2, 3}, {1, 1}})
-
-	mustExecMatch(c, se, "select c1 as c2, c2 from t group by c2 + 1", [][]interface{}{{1, 1}, {2, 2}, {1, 3}})
-	mustExecMatch(c, se, "select c1 as c2, count(c1) from t group by c2", [][]interface{}{{1, 1}, {2, 2}, {1, 1}})
-	mustExecMatch(c, se, "select t.c1, c1 from t group by c1", [][]interface{}{{1, 1}, {2, 2}})
-	mustExecMatch(c, se, "select t.c1 as a, c1 as a from t group by a", [][]interface{}{{1, 1}, {2, 2}})
-
-	mustExecFailed(c, se, "select c1 as a, c2 as a from t group by a")
-	mustExecFailed(c, se, "select c1 as c2, c2 from t group by c2")
-	mustExecFailed(c, se, "select sum(c1) as a from t group by a")
-	mustExecFailed(c, se, "select sum(c1) as a from t group by a + 1")
-}
-
-func (s *testSessionSuite) TestOrderBy(c *C) {
-	store := newStore(c, s.dbName)
-	se := newSession(c, store, s.dbName)
-	mustExecSQL(c, se, "drop table if exists t")
-	mustExecSQL(c, se, "create table t (c1 int, c2 int)")
-	mustExecSQL(c, se, "insert into t values (1,2), (2, 1)")
-
-	// Fix issue https://github.com/pingcap/tidb/issues/337
-	mustExecMatch(c, se, "select c1 as a, c1 as b from t order by c1", [][]interface{}{{1, 1}, {2, 2}})
-
-	mustExecMatch(c, se, "select c1 as a, t.c1 as a from t order by a desc", [][]interface{}{{2, 2}, {1, 1}})
-	mustExecMatch(c, se, "select c1 as c2 from t order by c2", [][]interface{}{{1}, {2}})
-	mustExecMatch(c, se, "select sum(c1) from t order by sum(c1)", [][]interface{}{{3}})
-	mustExecMatch(c, se, "select c1 as c2 from t order by c2 + 1", [][]interface{}{{2}, {1}})
-
-	mustExecFailed(c, se, "select c1 as a, c2 as a from t order by a")
-
-	mustExecFailed(c, se, "(select c1 as c2, c2 from t) union (select c1, c2 from t) order by c2")
-	mustExecFailed(c, se, "(select c1 as c2, c2 from t) union (select c1, c2 from t) order by c1")
-}
-
-func (s *testSessionSuite) TestHaving(c *C) {
-	store := newStore(c, s.dbName)
-	se := newSession(c, store, s.dbName)
-	mustExecSQL(c, se, "drop table if exists t")
-	mustExecSQL(c, se, "create table t (c1 int, c2 int, c3 int)")
-	mustExecSQL(c, se, "insert into t values (1,2,3), (2, 3, 1), (3, 1, 2)")
-
-	mustExecMatch(c, se, "select c1 as c2, c3 from t having c2 = 2", [][]interface{}{{2, 1}})
-	mustExecMatch(c, se, "select c1 as c2, c3 from t group by c2 having c2 = 2;", [][]interface{}{{1, 3}})
-	mustExecMatch(c, se, "select c1 as c2, c3 from t group by c2 having sum(c2) = 2;", [][]interface{}{{1, 3}})
-	mustExecMatch(c, se, "select c1 as c2, c3 from t group by c3 having sum(c2) = 2;", [][]interface{}{{1, 3}})
-	mustExecMatch(c, se, "select c1 as c2, c3 from t group by c3 having sum(0) + c2 = 2;", [][]interface{}{{2, 1}})
-	mustExecMatch(c, se, "select c1 as a from t having c1 = 1;", [][]interface{}{{1}})
-	mustExecMatch(c, se, "select t.c1 from t having c1 = 1;", [][]interface{}{{1}})
-	mustExecMatch(c, se, "select a.c1 from t as a having c1 = 1;", [][]interface{}{{1}})
-	mustExecMatch(c, se, "select c1 as a from t group by c3 having sum(a) = 1;", [][]interface{}{{1}})
-	mustExecMatch(c, se, "select c1 as a from t group by c3 having sum(a) + a = 2;", [][]interface{}{{1}})
-	mustExecMatch(c, se, "select a.c1 as c, a.c1 as d from t as a, t as b having c1 = 1 limit 1;", [][]interface{}{{1, 1}})
-
-	mustExecMatch(c, se, "select sum(c1) from t group by c1 having sum(c1)", [][]interface{}{{1}, {2}, {3}})
-	mustExecMatch(c, se, "select sum(c1) - 1 from t group by c1 having sum(c1) - 1", [][]interface{}{{1}, {2}})
-	mustExecMatch(c, se, "select 1 from t group by c1 having sum(abs(c2 + c3)) = c1", [][]interface{}{{1}})
-
-	mustExecFailed(c, se, "select c1 from t having c2")
-	mustExecFailed(c, se, "select c1 from t having c2 + 1")
-	mustExecFailed(c, se, "select c1 from t group by c2 + 1 having c2")
-	mustExecFailed(c, se, "select c1 from t group by c2 + 1 having c2 + 1")
-	mustExecFailed(c, se, "select c1 as c2, c2 from t having c2")
-	mustExecFailed(c, se, "select c1 as c2, c2 from t having c2 + 1")
-	mustExecFailed(c, se, "select c1 as a, c2 as a from t having a")
-	mustExecFailed(c, se, "select c1 as a, c2 as a from t having a + 1")
-	mustExecFailed(c, se, "select c1 + 1 from t having c1")
-	mustExecFailed(c, se, "select c1 + 1 from t having c1 + 1")
-	mustExecFailed(c, se, "select a.c1 as c, b.c1 as d from t as a, t as b having c1")
-	mustExecFailed(c, se, "select 1 from t having sum(avg(c1))")
-}
-
-func (s *testSessionSuite) TestResultType(c *C) {
-	// Testcase for https://github.com/pingcap/tidb/issues/325
-	store := newStore(c, s.dbName)
-	se := newSession(c, store, s.dbName)
-	rs := mustExecSQL(c, se, `select cast(null as char(30))`)
-	c.Assert(rs, NotNil)
-	row, err := rs.Next()
-	c.Assert(err, IsNil)
-	c.Assert(row.Data[0], IsNil)
-	fs, err := rs.Fields()
-	c.Assert(err, IsNil)
-	c.Assert(fs[0].Col.FieldType.Tp, Equals, mysql.TypeString)
-}
-
-func (s *testSessionSuite) TestIssue461(c *C) {
-	store := newStore(c, s.dbName)
-	se1 := newSession(c, store, s.dbName)
-	mustExecSQL(c, se1,
-		`CREATE TABLE test ( id int(11) UNSIGNED NOT NULL AUTO_INCREMENT, val int UNIQUE, PRIMARY KEY (id)); `)
-	mustExecSQL(c, se1, "begin;")
-	mustExecSQL(c, se1, "insert into test(id, val) values(1, 1);")
-	se2 := newSession(c, store, s.dbName)
-	mustExecSQL(c, se2, "begin;")
-	mustExecSQL(c, se2, "insert into test(id, val) values(1, 1);")
-	mustExecSQL(c, se2, "commit;")
-	mustExecFailed(c, se1, "commit;")
-
-	se := newSession(c, store, s.dbName)
-	mustExecSQL(c, se, "drop table test;")
-}
-
-func (s *testSessionSuite) TestIssue177(c *C) {
-	store := newStore(c, s.dbName)
-	se := newSession(c, store, s.dbName)
-	mustExecSQL(c, se, `drop table if exists t1;`)
-	mustExecSQL(c, se, `drop table if exists t2;`)
-	mustExecSQL(c, se, "CREATE TABLE `t1` ( `a` char(3) NOT NULL default '', `b` char(3) NOT NULL default '', `c` char(3) NOT NULL default '', PRIMARY KEY  (`a`,`b`,`c`)) ENGINE=InnoDB;")
-	mustExecSQL(c, se, "CREATE TABLE `t2` ( `a` char(3) NOT NULL default '', `b` char(3) NOT NULL default '', `c` char(3) NOT NULL default '', PRIMARY KEY  (`a`,`b`,`c`)) ENGINE=InnoDB;")
-	mustExecSQL(c, se, `INSERT INTO t1 VALUES (1,1,1);`)
-	mustExecSQL(c, se, `INSERT INTO t2 VALUES (1,1,1);`)
-	mustExecSQL(c, se, `PREPARE my_stmt FROM "SELECT t1.b, count(*) FROM t1 group by t1.b having count(*) > ALL (SELECT COUNT(*) FROM t2 WHERE t2.a=1 GROUP By t2.b)";`)
-	mustExecSQL(c, se, `EXECUTE my_stmt;`)
-	mustExecSQL(c, se, `EXECUTE my_stmt;`)
-	mustExecSQL(c, se, `deallocate prepare my_stmt;`)
-	mustExecSQL(c, se, `drop table t1,t2;`)
-}
-
-func (s *testSessionSuite) TestBuiltin(c *C) {
-	store := newStore(c, s.dbName)
-	se := newSession(c, store, s.dbName)
-
-	// Testcase for https://github.com/pingcap/tidb/issues/382
-	mustExecFailed(c, se, `select cast("xxx 10:10:10" as datetime)`)
-}
-
-func (s *testSessionSuite) TestFieldText(c *C) {
-	store := newStore(c, s.dbName)
-	se := newSession(c, store, s.dbName)
-	mustExecSQL(c, se, "drop table if exists t")
-	mustExecSQL(c, se, "create table t (a int)")
-	cases := []struct {
-		sql   string
-		field string
-	}{
-		{"select distinct(a) from t", "a"},
-		{"select (1)", "1"},
-		{"select (1+1)", "(1+1)"},
-		{"select a from t", "a"},
-		{"select        ((a+1))     from t", "((a+1))"},
-	}
-	for _, v := range cases {
-		results, err := se.Execute(v.sql)
-		c.Assert(err, IsNil)
-		result := results[0]
-		fields, err := result.Fields()
-		c.Assert(err, IsNil)
-		c.Assert(fields[0].Name, Equals, v.field)
-	}
-}
-
-func (s *testSessionSuite) TestIndexPointLookup(c *C) {
-	store := newStore(c, s.dbName)
-	se := newSession(c, store, s.dbName)
-	mustExecSQL(c, se, "drop table if exists t")
-	mustExecSQL(c, se, "create table t (a int)")
-	mustExecSQL(c, se, "insert t values (1), (2), (3)")
-	mustExecMatch(c, se, "select * from t where a = '1.1';", [][]interface{}{})
-	mustExecMatch(c, se, "select * from t where a > '1.1';", [][]interface{}{{2}, {3}})
-	mustExecMatch(c, se, "select * from t where a = '2';", [][]interface{}{{2}})
-	mustExecMatch(c, se, "select * from t where a = 3;", [][]interface{}{{3}})
-	mustExecMatch(c, se, "select * from t where a = 4;", [][]interface{}{})
-	mustExecSQL(c, se, "drop table t")
-}
-
-// For https://github.com/pingcap/tidb/issues/571
-func (s *testSessionSuite) TestIssue571(c *C) {
-	store := newStore(c, s.dbName)
-	se := newSession(c, store, s.dbName)
-
-	mustExecSQL(c, se, "begin")
-	mustExecSQL(c, se, "drop table if exists t")
-	mustExecSQL(c, se, "create table t (c int)")
-	mustExecSQL(c, se, "insert t values (1), (2), (3)")
-	mustExecSQL(c, se, "commit")
-
-	se1 := newSession(c, store, s.dbName)
-	mustExecSQL(c, se1, "SET SESSION autocommit=1;")
-	se2 := newSession(c, store, s.dbName)
-	mustExecSQL(c, se2, "SET SESSION autocommit=1;")
-	se3 := newSession(c, store, s.dbName)
-	mustExecSQL(c, se3, "SET SESSION autocommit=0;")
-
-	var wg sync.WaitGroup
-	wg.Add(3)
-	f1 := func() {
-		defer wg.Done()
-		// Unlimited retry times.
-		se1.(*session).maxRetryCnt = -1
-		for i := 0; i < 50; i++ {
-			mustExecSQL(c, se1, "update t set c = 1;")
-			v, ok := se1.(*session).debugInfos[retryEmptyHistoryList]
-			if ok {
-				c.Assert(v, IsFalse)
-			}
-		}
-	}
-	f2 := func() {
-		defer wg.Done()
-		// Unlimited retry times.
-		se2.(*session).maxRetryCnt = -1
-		for i := 0; i < 50; i++ {
-			mustExecSQL(c, se2, "update t set c = 1;")
-			v, ok := se2.(*session).debugInfos[retryEmptyHistoryList]
-			if ok {
-				c.Assert(v, IsFalse)
-			}
-		}
-	}
-	f3 := func() {
-		defer wg.Done()
-		// Unlimited retry times.
-		se3.(*session).maxRetryCnt = -1
-		for i := 0; i < 50; i++ {
-			mustExecSQL(c, se3, "begin")
-			mustExecSQL(c, se3, "update t set c = 1;")
-			mustExecSQL(c, se3, "commit")
-			v, ok := se3.(*session).debugInfos[retryEmptyHistoryList]
-			if ok {
-				c.Assert(v, IsFalse)
-			}
-		}
-	}
-	go f1()
-	go f2()
-	go f3()
-	wg.Wait()
-=======
 func newStore(c *C, dbPath string) kv.Storage {
 	store, err := NewStore(*store + "://" + dbPath)
 	c.Assert(err, IsNil)
 	return store
->>>>>>> e4828967
 }
 
 func newSession(c *C, store kv.Storage, dbName string) Session {
