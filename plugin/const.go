--- conflicted
+++ resolved
@@ -25,12 +25,9 @@
 	Schema
 	// Daemon indicate a plugin that can run as daemon task.
 	Daemon
-<<<<<<< HEAD
 	Engine
-=======
 	// UDF indicate a plugin that can add user define func to tidb.
 	UDF
->>>>>>> 39340ce6
 )
 
 func (k Kind) String() (str string) {
@@ -43,13 +40,10 @@
 		str = "Schema"
 	case Daemon:
 		str = "Daemon"
-<<<<<<< HEAD
 	case Engine:
 		str = "Engine"
-=======
 	case UDF:
 		str = "UDF"
->>>>>>> 39340ce6
 	}
 	return
 }
